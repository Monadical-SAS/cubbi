name: aider
description: Aider AI pair programming environment
version: 1.0.0
maintainer: team@monadical.com
image: monadical/cubbi-aider:latest

<<<<<<< HEAD
persistent_configs:
  - source: "/home/cubbi/.aider"
    target: "/cubbi-config/aider-settings"
    type: "directory"
    description: "Aider configuration and history"

  - source: "/home/cubbi/.cache/aider"
    target: "/cubbi-config/aider-cache"
    type: "directory"
    description: "Aider cache directory"

environments_to_forward:
  # API Keys
  - OPENAI_API_KEY
  - ANTHROPIC_API_KEY
  - ANTHROPIC_AUTH_TOKEN
  - ANTHROPIC_CUSTOM_HEADERS
  - DEEPSEEK_API_KEY
  - GEMINI_API_KEY
  - OPENROUTER_API_KEY
  - AIDER_API_KEYS

  # Model Configuration
  - AIDER_MODEL
  - CUBBI_MODEL
  - CUBBI_PROVIDER

  # Git Configuration
  - AIDER_AUTO_COMMITS
  - AIDER_DARK_MODE
  - GIT_AUTHOR_NAME
  - GIT_AUTHOR_EMAIL
  - GIT_COMMITTER_NAME
  - GIT_COMMITTER_EMAIL

  # Proxy Configuration
  - HTTP_PROXY
  - HTTPS_PROXY
  - NO_PROXY

  # OpenAI Configuration
  - OPENAI_URL
  - OPENAI_API_BASE
  - AIDER_OPENAI_API_BASE

  # Timezone (useful for logs and timestamps)
  - TZ
=======
init:
  pre_command: /cubbi-init.sh
  command: /entrypoint.sh

environment:
  # OpenAI Configuration
  - name: OPENAI_API_KEY
    description: OpenAI API key for GPT models
    required: false
    sensitive: true

  # Anthropic Configuration
  - name: ANTHROPIC_API_KEY
    description: Anthropic API key for Claude models
    required: false
    sensitive: true

  # DeepSeek Configuration
  - name: DEEPSEEK_API_KEY
    description: DeepSeek API key for DeepSeek models
    required: false
    sensitive: true

  # Gemini Configuration
  - name: GEMINI_API_KEY
    description: Google Gemini API key
    required: false
    sensitive: true

  # OpenRouter Configuration
  - name: OPENROUTER_API_KEY
    description: OpenRouter API key for various models
    required: false
    sensitive: true

  # Generic provider API keys
  - name: AIDER_API_KEYS
    description: Additional API keys in format "provider1=key1,provider2=key2"
    required: false
    sensitive: true

  # Model Configuration
  - name: AIDER_MODEL
    description: Default model to use (e.g., sonnet, o3-mini, deepseek)
    required: false

  # Git Configuration
  - name: AIDER_AUTO_COMMITS
    description: Enable automatic commits (true/false)
    required: false
    default: "true"

  - name: AIDER_DARK_MODE
    description: Enable dark mode (true/false)
    required: false
    default: "false"

  # Proxy Configuration
  - name: HTTP_PROXY
    description: HTTP proxy server URL
    required: false

  - name: HTTPS_PROXY
    description: HTTPS proxy server URL
    required: false

volumes:
  - mountPath: /app
    description: Application directory

persistent_configs: []
>>>>>>> e4c64a54
<|MERGE_RESOLUTION|>--- conflicted
+++ resolved
@@ -3,19 +3,7 @@
 version: 1.0.0
 maintainer: team@monadical.com
 image: monadical/cubbi-aider:latest
-
-<<<<<<< HEAD
-persistent_configs:
-  - source: "/home/cubbi/.aider"
-    target: "/cubbi-config/aider-settings"
-    type: "directory"
-    description: "Aider configuration and history"
-
-  - source: "/home/cubbi/.cache/aider"
-    target: "/cubbi-config/aider-cache"
-    type: "directory"
-    description: "Aider cache directory"
-
+persistent_configs: []
 environments_to_forward:
   # API Keys
   - OPENAI_API_KEY
@@ -51,77 +39,4 @@
   - AIDER_OPENAI_API_BASE
 
   # Timezone (useful for logs and timestamps)
-  - TZ
-=======
-init:
-  pre_command: /cubbi-init.sh
-  command: /entrypoint.sh
-
-environment:
-  # OpenAI Configuration
-  - name: OPENAI_API_KEY
-    description: OpenAI API key for GPT models
-    required: false
-    sensitive: true
-
-  # Anthropic Configuration
-  - name: ANTHROPIC_API_KEY
-    description: Anthropic API key for Claude models
-    required: false
-    sensitive: true
-
-  # DeepSeek Configuration
-  - name: DEEPSEEK_API_KEY
-    description: DeepSeek API key for DeepSeek models
-    required: false
-    sensitive: true
-
-  # Gemini Configuration
-  - name: GEMINI_API_KEY
-    description: Google Gemini API key
-    required: false
-    sensitive: true
-
-  # OpenRouter Configuration
-  - name: OPENROUTER_API_KEY
-    description: OpenRouter API key for various models
-    required: false
-    sensitive: true
-
-  # Generic provider API keys
-  - name: AIDER_API_KEYS
-    description: Additional API keys in format "provider1=key1,provider2=key2"
-    required: false
-    sensitive: true
-
-  # Model Configuration
-  - name: AIDER_MODEL
-    description: Default model to use (e.g., sonnet, o3-mini, deepseek)
-    required: false
-
-  # Git Configuration
-  - name: AIDER_AUTO_COMMITS
-    description: Enable automatic commits (true/false)
-    required: false
-    default: "true"
-
-  - name: AIDER_DARK_MODE
-    description: Enable dark mode (true/false)
-    required: false
-    default: "false"
-
-  # Proxy Configuration
-  - name: HTTP_PROXY
-    description: HTTP proxy server URL
-    required: false
-
-  - name: HTTPS_PROXY
-    description: HTTPS proxy server URL
-    required: false
-
-volumes:
-  - mountPath: /app
-    description: Application directory
-
-persistent_configs: []
->>>>>>> e4c64a54
+  - TZ