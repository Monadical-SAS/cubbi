"""
CLI for Monadical Container Tool.
"""

import os
import logging
from typing import List, Optional
import typer
from rich.console import Console
from rich.table import Table

from .config import ConfigManager
from .container import ContainerManager
from .models import SessionStatus
from .user_config import UserConfigManager
from .session import SessionManager
from .mcp import MCPManager

# Configure logging - will only show logs if --verbose flag is used
logging.basicConfig(
    level=logging.WARNING,  # Default to WARNING level
    format="%(asctime)s - %(name)s - %(levelname)s - %(message)s",
    handlers=[logging.StreamHandler()],
)

app = typer.Typer(help="Monadical Container Tool", no_args_is_help=True)
session_app = typer.Typer(help="Manage MC sessions", no_args_is_help=True)
driver_app = typer.Typer(help="Manage MC drivers", no_args_is_help=True)
config_app = typer.Typer(help="Manage MC configuration", no_args_is_help=True)
mcp_app = typer.Typer(help="Manage MCP servers", no_args_is_help=True)
app.add_typer(session_app, name="session", no_args_is_help=True)
app.add_typer(driver_app, name="driver", no_args_is_help=True)
app.add_typer(config_app, name="config", no_args_is_help=True)
app.add_typer(mcp_app, name="mcp", no_args_is_help=True)

console = Console()
config_manager = ConfigManager()
user_config = UserConfigManager()
session_manager = SessionManager()
container_manager = ContainerManager(config_manager, session_manager, user_config)
mcp_manager = MCPManager(config_manager=user_config)


@app.callback()
def main(
    ctx: typer.Context,
    verbose: bool = typer.Option(
        False, "--verbose", "-v", help="Enable verbose logging"
    ),
) -> None:
    """Monadical Container Tool

    Run 'mc session create' to create a new session.
    Use 'mcx' as a shortcut for 'mc session create'.
    """
    # Set log level based on verbose flag
    if verbose:
        logging.getLogger().setLevel(logging.INFO)


@app.command()
def version() -> None:
    """Show MC version information"""
    from importlib.metadata import version as get_version

    try:
        version_str = get_version("mcontainer")
        console.print(f"MC - Monadical Container Tool v{version_str}")
    except Exception:
        console.print("MC - Monadical Container Tool (development version)")


@session_app.command("list")
def list_sessions() -> None:
    """List active MC sessions"""
    sessions = container_manager.list_sessions()

    if not sessions:
        console.print("No active sessions found")
        return

    table = Table(show_header=True, header_style="bold")
    table.add_column("ID")
    table.add_column("Name")
    table.add_column("Driver")
    table.add_column("Status")
    table.add_column("Ports")
    table.add_column("Project")
    table.add_column("MCPs")

    for session in sessions:
        ports_str = ", ".join(
            [
                f"{container_port}:{host_port}"
                for container_port, host_port in session.ports.items()
            ]
        )

        status_color = {
            SessionStatus.RUNNING: "green",
            SessionStatus.STOPPED: "red",
            SessionStatus.CREATING: "yellow",
            SessionStatus.FAILED: "red",
        }.get(session.status, "white")

        status_name = (
            session.status.value
            if hasattr(session.status, "value")
            else str(session.status)
        )

        # Format MCPs as a comma-separated list
        mcps_str = ", ".join(session.mcps) if session.mcps else ""

        table.add_row(
            session.id,
            session.name,
            session.driver,
            f"[{status_color}]{status_name}[/{status_color}]",
            ports_str,
            session.project or "",
            mcps_str,
        )

    console.print(table)


@session_app.command("create")
def create_session(
    driver: Optional[str] = typer.Option(None, "--driver", "-d", help="Driver to use"),
    project: Optional[str] = typer.Argument(
        None,
        help="Local directory path to mount or repository URL to clone",
        show_default=False,
    ),
    env: List[str] = typer.Option(
        [], "--env", "-e", help="Environment variables (KEY=VALUE)"
    ),
    volume: List[str] = typer.Option(
        [], "--volume", "-v", help="Mount volumes (LOCAL_PATH:CONTAINER_PATH)"
    ),
    network: List[str] = typer.Option(
        [], "--network", "-N", help="Connect to additional Docker networks"
    ),
    name: Optional[str] = typer.Option(None, "--name", "-n", help="Session name"),
    run_command: Optional[str] = typer.Option(
        None,
        "--run",
        help="Command to execute inside the container before starting the shell",
    ),
    no_connect: bool = typer.Option(
        False, "--no-connect", help="Don't automatically connect to the session"
    ),
    mcp: List[str] = typer.Option(
        [],
        "--mcp",
        "-m",
        help="Attach MCP servers to the session (can be specified multiple times)",
    ),
    uid: Optional[int] = typer.Option(
        None, "--uid", help="User ID to run the container as (defaults to host user)"
    ),
    gid: Optional[int] = typer.Option(
        None, "--gid", help="Group ID to run the container as (defaults to host user)"
    ),
<<<<<<< HEAD
    model: Optional[str] = typer.Option("anthropic/claude-3.5-sonnet", "--model", "-m", help="Model to use"),
    provider: Optional[str] = typer.Option("openrouter", "--provider", "-p", help="Provider to use"),
=======
    ssh: bool = typer.Option(False, "--ssh", help="Start SSH server in the container"),
>>>>>>> cf31c7c2
) -> None:
    """Create a new MC session

    If a local directory path is provided, it will be mounted at /app in the container.
    If a repository URL is provided, it will be cloned into /app during initialization.
    If no path or URL is provided, no local volume will be mounted.
    """
    # Determine UID/GID
    target_uid = uid if uid is not None else os.getuid()
    target_gid = gid if gid is not None else os.getgid()
    console.print(f"Using UID: {target_uid}, GID: {target_gid}")

    # Use default driver from user configuration
    if not driver:
        driver = user_config.get(
            "defaults.driver", config_manager.config.defaults.get("driver", "goose")
        )

    # Start with environment variables from user configuration
    environment = user_config.get_environment_variables()

    # Override with environment variables from command line
    for var in env:
        if "=" in var:
            key, value = var.split("=", 1)
            environment[key] = value
        else:
            console.print(
                f"[yellow]Warning: Ignoring invalid environment variable format: {var}[/yellow]"
            )

    # Parse volume mounts
    volume_mounts = {}

    # Get default volumes from user config
    default_volumes = user_config.get("defaults.volumes", [])

    # Combine default volumes with user-specified volumes
    all_volumes = default_volumes + list(volume)

    for vol in all_volumes:
        if ":" in vol:
            local_path, container_path = vol.split(":", 1)
            # Convert to absolute path if relative
            if not os.path.isabs(local_path):
                local_path = os.path.abspath(local_path)

            # Validate local path exists
            if not os.path.exists(local_path):
                console.print(
                    f"[yellow]Warning: Local path '{local_path}' does not exist. Volume will not be mounted.[/yellow]"
                )
                continue

            # Add to volume mounts (later entries override earlier ones with same host path)
            volume_mounts[local_path] = {"bind": container_path, "mode": "rw"}
        else:
            console.print(
                f"[yellow]Warning: Ignoring invalid volume format: {vol}. Use LOCAL_PATH:CONTAINER_PATH.[/yellow]"
            )

    # Get default networks from user config
    default_networks = user_config.get("defaults.networks", [])

    # Combine default networks with user-specified networks, removing duplicates
    all_networks = list(set(default_networks + network))

    # Get default MCPs from user config if none specified
    all_mcps = mcp if isinstance(mcp, list) else []
    if not all_mcps:
        default_mcps = user_config.get("defaults.mcps", [])
        all_mcps = default_mcps

        if default_mcps:
            console.print(f"Using default MCP servers: {', '.join(default_mcps)}")

    if all_networks:
        console.print(f"Networks: {', '.join(all_networks)}")

    # Show volumes that will be mounted
    if volume_mounts:
        console.print("Volumes:")
        for host_path, mount_info in volume_mounts.items():
            console.print(f"  {host_path} -> {mount_info['bind']}")

    with console.status(f"Creating session with driver '{driver}'..."):
        # If project is a local directory, we should mount it
        # If it's a Git URL or doesn't exist, handle accordingly
        mount_local = False
        if project and os.path.isdir(os.path.expanduser(project)):
            mount_local = True

        session = container_manager.create_session(
            driver_name=driver,
            project=project,
            environment=environment,
            session_name=name,
            mount_local=mount_local,
            volumes=volume_mounts,
            networks=all_networks,
            mcp=all_mcps,
            run_command=run_command,
            uid=target_uid,
            gid=target_gid,
<<<<<<< HEAD
            model=model,
            provider=provider
=======
            ssh=ssh,
>>>>>>> cf31c7c2
        )

    if session:
        console.print("[green]Session created successfully![/green]")
        console.print(f"Session ID: {session.id}")
        console.print(f"Driver: {session.driver}")

        if session.ports:
            console.print("Ports:")
            for container_port, host_port in session.ports.items():
                console.print(f"  {container_port} -> {host_port}")

        # Auto-connect based on user config, unless overridden by --no-connect flag
        auto_connect = user_config.get("defaults.connect", True)
        # Connect if auto_connect is enabled and --no-connect wasn't used.
        # The --run command no longer prevents connection.
        should_connect = not no_connect and auto_connect
        if should_connect:
            container_manager.connect_session(session.id)
        else:
            # Explain why connection was skipped
            if no_connect:
                console.print("\nConnection skipped due to --no-connect.")
                console.print(
                    f"Connect manually with:\n  mc session connect {session.id}"
                )
            elif not auto_connect:
                console.print(
                    f"\nAuto-connect disabled. Connect with:\n  mc session connect {session.id}"
                )
    else:
        console.print("[red]Failed to create session[/red]")


@session_app.command("close")
def close_session(
    session_id: Optional[str] = typer.Argument(None, help="Session ID to close"),
    all_sessions: bool = typer.Option(False, "--all", help="Close all active sessions"),
) -> None:
    """Close a MC session or all sessions"""
    if all_sessions:
        # Get sessions first to display them
        sessions = container_manager.list_sessions()
        if not sessions:
            console.print("No active sessions to close")
            return

        console.print(f"Closing {len(sessions)} sessions...")

        # Simple progress function that prints a line when a session is closed
        def update_progress(session_id, status, message):
            if status == "completed":
                console.print(
                    f"[green]Session {session_id} closed successfully[/green]"
                )
            elif status == "failed":
                console.print(
                    f"[red]Failed to close session {session_id}: {message}[/red]"
                )

        # Start closing sessions with progress updates
        count, success = container_manager.close_all_sessions(update_progress)

        # Final result
        if success:
            console.print(f"[green]{count} sessions closed successfully[/green]")
        else:
            console.print("[red]Failed to close all sessions[/red]")
    elif session_id:
        with console.status(f"Closing session {session_id}..."):
            success = container_manager.close_session(session_id)

        if success:
            console.print(f"[green]Session {session_id} closed successfully[/green]")
        else:
            console.print(f"[red]Failed to close session {session_id}[/red]")
    else:
        console.print("[red]Error: Please provide a session ID or use --all flag[/red]")


@session_app.command("connect")
def connect_session(
    session_id: str = typer.Argument(..., help="Session ID to connect to"),
) -> None:
    """Connect to a MC session"""
    console.print(f"Connecting to session {session_id}...")
    success = container_manager.connect_session(session_id)

    if not success:
        console.print(f"[red]Failed to connect to session {session_id}[/red]")


@session_app.command("logs")
def session_logs(
    session_id: str = typer.Argument(..., help="Session ID to get logs from"),
    follow: bool = typer.Option(False, "--follow", "-f", help="Follow log output"),
    init: bool = typer.Option(
        False, "--init", "-i", help="Show initialization logs instead of container logs"
    ),
) -> None:
    """Stream logs from a MC session"""
    if init:
        # Show initialization logs
        if follow:
            console.print(
                f"Streaming initialization logs from session {session_id}... (Ctrl+C to exit)"
            )
            container_manager.get_init_logs(session_id, follow=True)
        else:
            logs = container_manager.get_init_logs(session_id)
            if logs:
                console.print(logs)
    else:
        # Show regular container logs
        if follow:
            console.print(
                f"Streaming logs from session {session_id}... (Ctrl+C to exit)"
            )
            container_manager.get_session_logs(session_id, follow=True)
        else:
            logs = container_manager.get_session_logs(session_id)
            if logs:
                console.print(logs)


@app.command()
def stop() -> None:
    """Stop the current MC session (from inside the container)"""
    # Check if running inside a container
    if not os.path.exists("/.dockerenv"):
        console.print(
            "[red]This command can only be run from inside a MC container[/red]"
        )
        return

    # Stop the container from inside
    console.print("Stopping the current session...")
    os.system("kill 1")  # Send SIGTERM to PID 1 (container's init process)


@driver_app.command("list")
def list_drivers() -> None:
    """List available MC drivers"""
    drivers = config_manager.list_drivers()

    if not drivers:
        console.print("No drivers found")
        return

    table = Table(show_header=True, header_style="bold")
    table.add_column("Name")
    table.add_column("Description")
    table.add_column("Version")
    table.add_column("Maintainer")
    table.add_column("Image")

    for name, driver in drivers.items():
        table.add_row(
            driver.name,
            driver.description,
            driver.version,
            driver.maintainer,
            driver.image,
        )

    console.print(table)


@driver_app.command("build")
def build_driver(
    driver_name: str = typer.Argument(..., help="Driver name to build"),
    tag: str = typer.Option("latest", "--tag", "-t", help="Image tag"),
    push: bool = typer.Option(
        False, "--push", "-p", help="Push image to registry after building"
    ),
) -> None:
    """Build a driver Docker image"""
    # Get driver path
    driver_path = config_manager.get_driver_path(driver_name)
    if not driver_path:
        console.print(f"[red]Driver '{driver_name}' not found[/red]")
        return

    # Check if Dockerfile exists
    dockerfile_path = driver_path / "Dockerfile"
    if not dockerfile_path.exists():
        console.print(f"[red]Dockerfile not found in {driver_path}[/red]")
        return

    # Build image name
    image_name = f"monadical/mc-{driver_name}:{tag}"

    # Build the image
    with console.status(f"Building image {image_name}..."):
        result = os.system(f"cd {driver_path} && docker build -t {image_name} .")

    if result != 0:
        console.print("[red]Failed to build driver image[/red]")
        return

    console.print(f"[green]Successfully built image: {image_name}[/green]")

    # Push if requested
    if push:
        with console.status(f"Pushing image {image_name}..."):
            result = os.system(f"docker push {image_name}")

        if result != 0:
            console.print("[red]Failed to push driver image[/red]")
            return

        console.print(f"[green]Successfully pushed image: {image_name}[/green]")


@driver_app.command("info")
def driver_info(
    driver_name: str = typer.Argument(..., help="Driver name to get info for"),
) -> None:
    """Show detailed information about a driver"""
    driver = config_manager.get_driver(driver_name)
    if not driver:
        console.print(f"[red]Driver '{driver_name}' not found[/red]")
        return

    console.print(f"[bold]Driver: {driver.name}[/bold]")
    console.print(f"Description: {driver.description}")
    console.print(f"Version: {driver.version}")
    console.print(f"Maintainer: {driver.maintainer}")
    console.print(f"Image: {driver.image}")

    if driver.ports:
        console.print("\n[bold]Ports:[/bold]")
        for port in driver.ports:
            console.print(f"  {port}")

    # Get driver path
    driver_path = config_manager.get_driver_path(driver_name)
    if driver_path:
        console.print(f"\n[bold]Path:[/bold] {driver_path}")

        # Check for README
        readme_path = driver_path / "README.md"
        if readme_path.exists():
            console.print("\n[bold]README:[/bold]")
            with open(readme_path, "r") as f:
                console.print(f.read())


# Create a network subcommand for config
network_app = typer.Typer(help="Manage default networks")
config_app.add_typer(network_app, name="network", no_args_is_help=True)

# Create a volume subcommand for config
volume_app = typer.Typer(help="Manage default volumes")
config_app.add_typer(volume_app, name="volume", no_args_is_help=True)

# Create an MCP subcommand for config
config_mcp_app = typer.Typer(help="Manage default MCP servers")
config_app.add_typer(config_mcp_app, name="mcp", no_args_is_help=True)


# MCP configuration commands
@config_mcp_app.command("list")
def list_default_mcps() -> None:
    """List all default MCP servers"""
    default_mcps = user_config.get("defaults.mcps", [])

    if not default_mcps:
        console.print("No default MCP servers configured")
        return

    table = Table(show_header=True, header_style="bold")
    table.add_column("MCP Server")

    for mcp in default_mcps:
        table.add_row(mcp)

    console.print(table)


@config_mcp_app.command("add")
def add_default_mcp(
    name: str = typer.Argument(..., help="MCP server name to add to defaults"),
) -> None:
    """Add an MCP server to default MCPs"""
    # First check if the MCP server exists
    mcp = mcp_manager.get_mcp(name)
    if not mcp:
        console.print(f"[red]MCP server '{name}' not found[/red]")
        return

    default_mcps = user_config.get("defaults.mcps", [])

    if name in default_mcps:
        console.print(f"MCP server '{name}' is already in defaults")
        return

    default_mcps.append(name)
    user_config.set("defaults.mcps", default_mcps)
    console.print(f"[green]Added MCP server '{name}' to defaults[/green]")


@config_mcp_app.command("remove")
def remove_default_mcp(
    name: str = typer.Argument(..., help="MCP server name to remove from defaults"),
) -> None:
    """Remove an MCP server from default MCPs"""
    default_mcps = user_config.get("defaults.mcps", [])

    if name not in default_mcps:
        console.print(f"MCP server '{name}' is not in defaults")
        return

    default_mcps.remove(name)
    user_config.set("defaults.mcps", default_mcps)
    console.print(f"[green]Removed MCP server '{name}' from defaults[/green]")


# Configuration commands
@config_app.command("list")
def list_config() -> None:
    """List all configuration values"""
    # Create table
    table = Table(show_header=True, header_style="bold")
    table.add_column("Configuration", style="cyan")
    table.add_column("Value")

    # Add rows from flattened config
    for key, value in user_config.list_config():
        table.add_row(key, str(value))

    console.print(table)


@config_app.command("get")
def get_config(
    key: str = typer.Argument(
        ..., help="Configuration key to get (e.g., langfuse.url)"
    ),
) -> None:
    """Get a configuration value"""
    value = user_config.get(key)
    if value is None:
        console.print(f"[yellow]Configuration key '{key}' not found[/yellow]")
        return

    # Mask sensitive values
    if (
        any(substr in key.lower() for substr in ["key", "token", "secret", "password"])
        and value
    ):
        display_value = "*****"
    else:
        display_value = value

    console.print(f"{key} = {display_value}")


@config_app.command("set")
def set_config(
    key: str = typer.Argument(
        ..., help="Configuration key to set (e.g., langfuse.url)"
    ),
    value: str = typer.Argument(..., help="Value to set"),
) -> None:
    """Set a configuration value"""
    try:
        # Convert string value to appropriate type
        if value.lower() == "true":
            typed_value = True
        elif value.lower() == "false":
            typed_value = False
        elif value.isdigit():
            typed_value = int(value)
        else:
            typed_value = value

        user_config.set(key, typed_value)

        # Mask sensitive values in output
        if (
            any(
                substr in key.lower()
                for substr in ["key", "token", "secret", "password"]
            )
            and value
        ):
            display_value = "*****"
        else:
            display_value = typed_value

        console.print(f"[green]Configuration updated: {key} = {display_value}[/green]")
    except Exception as e:
        console.print(f"[red]Error setting configuration: {e}[/red]")


@config_app.command("reset")
def reset_config(
    confirm: bool = typer.Option(False, "--yes", "-y", help="Skip confirmation prompt"),
) -> None:
    """Reset configuration to defaults"""
    if not confirm:
        should_reset = typer.confirm(
            "Are you sure you want to reset all configuration to defaults?"
        )
        if not should_reset:
            console.print("Reset canceled")
            return

    user_config.reset()
    console.print("[green]Configuration reset to defaults[/green]")


# Network configuration commands
@network_app.command("list")
def list_networks() -> None:
    """List all default networks"""
    networks = user_config.get("defaults.networks", [])

    if not networks:
        console.print("No default networks configured")
        return

    table = Table(show_header=True, header_style="bold")
    table.add_column("Network")

    for network in networks:
        table.add_row(network)

    console.print(table)


@network_app.command("add")
def add_network(
    network: str = typer.Argument(..., help="Network name to add to defaults"),
) -> None:
    """Add a network to default networks"""
    networks = user_config.get("defaults.networks", [])

    if network in networks:
        console.print(f"Network '{network}' is already in defaults")
        return

    networks.append(network)
    user_config.set("defaults.networks", networks)
    console.print(f"[green]Added network '{network}' to defaults[/green]")


@network_app.command("remove")
def remove_network(
    network: str = typer.Argument(..., help="Network name to remove from defaults"),
) -> None:
    """Remove a network from default networks"""
    networks = user_config.get("defaults.networks", [])

    if network not in networks:
        console.print(f"Network '{network}' is not in defaults")
        return

    networks.remove(network)
    user_config.set("defaults.networks", networks)
    console.print(f"[green]Removed network '{network}' from defaults[/green]")


# Volume configuration commands
@volume_app.command("list")
def list_volumes() -> None:
    """List all default volumes"""
    volumes = user_config.get("defaults.volumes", [])

    if not volumes:
        console.print("No default volumes configured")
        return

    table = Table(show_header=True, header_style="bold")
    table.add_column("Local Path")
    table.add_column("Container Path")

    for volume in volumes:
        if ":" in volume:
            local_path, container_path = volume.split(":", 1)
            table.add_row(local_path, container_path)
        else:
            table.add_row(volume, "[yellow]Invalid format[/yellow]")

    console.print(table)


@volume_app.command("add")
def add_volume(
    volume: str = typer.Argument(
        ..., help="Volume to add (format: LOCAL_PATH:CONTAINER_PATH)"
    ),
) -> None:
    """Add a volume to default volumes"""
    volumes = user_config.get("defaults.volumes", [])

    # Validate format
    if ":" not in volume:
        console.print(
            "[red]Invalid volume format. Use LOCAL_PATH:CONTAINER_PATH.[/red]"
        )
        return

    local_path, container_path = volume.split(":", 1)

    # Convert to absolute path if relative
    if not os.path.isabs(local_path):
        local_path = os.path.abspath(local_path)
        volume = f"{local_path}:{container_path}"

    # Validate local path exists
    if not os.path.exists(local_path):
        console.print(
            f"[yellow]Warning: Local path '{local_path}' does not exist.[/yellow]"
        )
        if not typer.confirm("Add anyway?"):
            return

    # Check if volume is already in defaults
    if volume in volumes:
        console.print(f"Volume '{volume}' is already in defaults")
        return

    volumes.append(volume)
    user_config.set("defaults.volumes", volumes)
    console.print(f"[green]Added volume '{volume}' to defaults[/green]")


@volume_app.command("remove")
def remove_volume(
    volume: str = typer.Argument(
        ..., help="Volume to remove (format: LOCAL_PATH:CONTAINER_PATH)"
    ),
) -> None:
    """Remove a volume from default volumes"""
    volumes = user_config.get("defaults.volumes", [])

    # Handle case where user provides just a prefix to match
    matching_volumes = [v for v in volumes if v.startswith(volume)]

    if not matching_volumes:
        console.print(f"No volumes matching '{volume}' found in defaults")
        return

    if len(matching_volumes) > 1:
        console.print(f"Multiple volumes match '{volume}':")
        for i, v in enumerate(matching_volumes):
            console.print(f"  {i + 1}. {v}")

        index = typer.prompt(
            "Enter the number of the volume to remove (0 to cancel)", type=int
        )
        if index == 0 or index > len(matching_volumes):
            console.print("Volume removal canceled")
            return

        volume_to_remove = matching_volumes[index - 1]
    else:
        volume_to_remove = matching_volumes[0]

    volumes.remove(volume_to_remove)
    user_config.set("defaults.volumes", volumes)
    console.print(f"[green]Removed volume '{volume_to_remove}' from defaults[/green]")


# MCP Management Commands


@mcp_app.command("list")
def list_mcps() -> None:
    """List all configured MCP servers"""
    mcps = mcp_manager.list_mcps()

    if not mcps:
        console.print("No MCP servers configured")
        return

    # Create a table with the MCP information
    table = Table(show_header=True, header_style="bold")
    table.add_column("Name")
    table.add_column("Type")
    table.add_column("Status")
    table.add_column("Ports")
    table.add_column("Details")

    # Check status of each MCP
    for mcp in mcps:
        name = mcp.get("name", "")
        mcp_type = mcp.get("type", "")

        try:
            status_info = mcp_manager.get_mcp_status(name)
            status = status_info.get("status", "unknown")

            # Set status color based on status
            status_color = {
                "running": "green",
                "stopped": "red",
                "not_found": "yellow",
                "not_applicable": "blue",
                "failed": "red",
            }.get(status, "white")

            # Get port information
            ports_info = ""
            if mcp_type == "proxy" and status == "running":
                # For running proxy MCP, show the bound ports
                container_ports = status_info.get("ports", {})
                if container_ports:
                    port_mappings = []
                    for container_port, host_port in container_ports.items():
                        if host_port:
                            port_mappings.append(f"{host_port}←{container_port}")
                    if port_mappings:
                        ports_info = ", ".join(port_mappings)

            # For non-running proxy MCP, show the configured host port
            if not ports_info and mcp_type == "proxy" and mcp.get("host_port"):
                sse_port = mcp.get("proxy_options", {}).get("sse_port", 8080)
                ports_info = f"{mcp.get('host_port')}←{sse_port}/tcp (configured)"

            # Different details based on MCP type
            if mcp_type == "remote":
                details = mcp.get("url", "")
            elif mcp_type == "docker":
                details = mcp.get("image", "")
            elif mcp_type == "proxy":
                details = (
                    f"{mcp.get('base_image', '')} (via {mcp.get('proxy_image', '')})"
                )
            else:
                details = ""

            table.add_row(
                name,
                mcp_type,
                f"[{status_color}]{status}[/{status_color}]",
                ports_info,
                details,
            )
        except Exception as e:
            table.add_row(
                name,
                mcp_type,
                "[red]error[/red]",
                "",  # Empty ports column for error
                str(e),
            )

    console.print(table)


@mcp_app.command("status")
def mcp_status(name: str = typer.Argument(..., help="MCP server name")) -> None:
    """Show detailed status of an MCP server"""
    try:
        # Get the MCP configuration
        mcp_config = mcp_manager.get_mcp(name)
        if not mcp_config:
            console.print(f"[red]MCP server '{name}' not found[/red]")
            return

        # Get status information
        status_info = mcp_manager.get_mcp_status(name)

        # Print detailed information
        console.print(f"[bold]MCP Server:[/bold] {name}")
        console.print(f"[bold]Type:[/bold] {mcp_config.get('type')}")

        status = status_info.get("status")
        status_color = {
            "running": "green",
            "stopped": "red",
            "not_found": "yellow",
            "not_applicable": "blue",
            "failed": "red",
        }.get(status, "white")

        console.print(f"[bold]Status:[/bold] [{status_color}]{status}[/{status_color}]")

        # Type-specific information
        if mcp_config.get("type") == "remote":
            console.print(f"[bold]URL:[/bold] {mcp_config.get('url')}")
            if mcp_config.get("headers"):
                console.print("[bold]Headers:[/bold]")
                for key, value in mcp_config.get("headers", {}).items():
                    # Mask sensitive headers
                    if (
                        "token" in key.lower()
                        or "key" in key.lower()
                        or "auth" in key.lower()
                    ):
                        console.print(f"  {key}: ****")
                    else:
                        console.print(f"  {key}: {value}")

        elif mcp_config.get("type") in ["docker", "proxy"]:
            console.print(f"[bold]Image:[/bold] {status_info.get('image')}")
            if status_info.get("container_id"):
                console.print(
                    f"[bold]Container ID:[/bold] {status_info.get('container_id')}"
                )
            if status_info.get("ports"):
                console.print("[bold]Container Ports:[/bold]")
                for port, host_port in status_info.get("ports", {}).items():
                    if host_port:
                        console.print(
                            f"  {port} -> [green]bound to host port {host_port}[/green]"
                        )
                    else:
                        console.print(f"  {port} (internal only)")
            if status_info.get("created"):
                console.print(f"[bold]Created:[/bold] {status_info.get('created')}")

            # For proxy type, show additional information
            if mcp_config.get("type") == "proxy":
                console.print(
                    f"[bold]Base Image:[/bold] {mcp_config.get('base_image')}"
                )
                console.print(
                    f"[bold]Proxy Image:[/bold] {mcp_config.get('proxy_image')}"
                )

                # Show configured host port binding
                if mcp_config.get("host_port"):
                    sse_port = mcp_config.get("proxy_options", {}).get("sse_port", 8080)
                    console.print(
                        f"[bold]Port Binding:[/bold] Container port {sse_port}/tcp -> Host port {mcp_config.get('host_port')}"
                    )

                console.print("[bold]Proxy Options:[/bold]")
                for key, value in mcp_config.get("proxy_options", {}).items():
                    console.print(f"  {key}: {value}")

    except Exception as e:
        console.print(f"[red]Error getting MCP status: {e}[/red]")


@mcp_app.command("start")
def start_mcp(
    name: Optional[str] = typer.Argument(None, help="MCP server name"),
    all_servers: bool = typer.Option(False, "--all", help="Start all MCP servers"),
    verbose: bool = typer.Option(
        False, "--verbose", "-v", help="Enable verbose logging"
    ),
) -> None:
    """Start an MCP server or all servers"""
    # Set log level based on verbose flag
    if verbose:
        logging.getLogger().setLevel(logging.INFO)

    # Check if we need to start all servers
    if all_servers:
        # Get all configured MCP servers
        mcps = mcp_manager.list_mcps()

        if not mcps:
            console.print("[yellow]No MCP servers configured[/yellow]")
            return

        # Count of successfully started servers
        started_count = 0
        remote_count = 0
        failed_count = 0

        console.print(f"Starting {len(mcps)} MCP servers...")

        # Keep track of MCP container names that were successfully started
        mcp_container_names = []

        for mcp in mcps:
            mcp_name = mcp.get("name")
            if not mcp_name:
                continue

            try:
                with console.status(f"Starting MCP server '{mcp_name}'..."):
                    result = mcp_manager.start_mcp(mcp_name)
                    container_name = mcp_manager.get_mcp_container_name(mcp_name)
                    mcp_container_names.append(container_name)

                if result.get("status") == "running":
                    console.print(f"[green]Started MCP server '{mcp_name}'[/green]")
                    started_count += 1
                elif result.get("status") == "not_applicable":
                    console.print(
                        f"[blue]MCP server '{mcp_name}' is a remote type (no container to start)[/blue]"
                    )
                    remote_count += 1
                else:
                    console.print(
                        f"MCP server '{mcp_name}' status: {result.get('status')}"
                    )
                    failed_count += 1
            except Exception as e:
                console.print(f"[red]Error starting MCP server '{mcp_name}': {e}[/red]")
                # Remove from the container names list if failed
                if container_name in mcp_container_names:
                    mcp_container_names.remove(container_name)
                failed_count += 1

        # Show a summary
        if started_count > 0:
            console.print(
                f"[green]Successfully started {started_count} MCP servers[/green]"
            )
        if remote_count > 0:
            console.print(
                f"[blue]{remote_count} remote MCP servers (no action needed)[/blue]"
            )
        if failed_count > 0:
            console.print(f"[red]Failed to start {failed_count} MCP servers[/red]")

    # Otherwise start a specific server
    elif name:
        try:
            with console.status(f"Starting MCP server '{name}'..."):
                result = mcp_manager.start_mcp(name)

            if result.get("status") == "running":
                console.print(f"[green]Started MCP server '{name}'[/green]")
            elif result.get("status") == "not_applicable":
                console.print(
                    f"[blue]MCP server '{name}' is a remote type (no container to start)[/blue]"
                )
            else:
                console.print(f"MCP server '{name}' status: {result.get('status')}")

        except Exception as e:
            console.print(f"[red]Error starting MCP server: {e}[/red]")
    else:
        console.print(
            "[red]Error: Please provide a server name or use --all to start all servers[/red]"
        )


@mcp_app.command("stop")
def stop_mcp(
    name: Optional[str] = typer.Argument(None, help="MCP server name"),
    all_servers: bool = typer.Option(False, "--all", help="Stop all MCP servers"),
) -> None:
    """Stop an MCP server or all servers"""
    # Check if we need to stop all servers
    if all_servers:
        # Get all configured MCP servers
        mcps = mcp_manager.list_mcps()

        if not mcps:
            console.print("[yellow]No MCP servers configured[/yellow]")
            return

        # Count of successfully stopped servers
        stopped_count = 0
        not_running_count = 0
        failed_count = 0

        console.print(f"Stopping and removing {len(mcps)} MCP servers...")

        for mcp in mcps:
            mcp_name = mcp.get("name")
            if not mcp_name:
                continue

            try:
                with console.status(
                    f"Stopping and removing MCP server '{mcp_name}'..."
                ):
                    result = mcp_manager.stop_mcp(mcp_name)

                if result:
                    console.print(
                        f"[green]Stopped and removed MCP server '{mcp_name}'[/green]"
                    )
                    stopped_count += 1
                else:
                    console.print(
                        f"[yellow]MCP server '{mcp_name}' was not running or doesn't exist[/yellow]"
                    )
                    not_running_count += 1
            except Exception as e:
                console.print(
                    f"[red]Error stopping/removing MCP server '{mcp_name}': {e}[/red]"
                )
                failed_count += 1

        # Show a summary
        if stopped_count > 0:
            console.print(
                f"[green]Successfully stopped and removed {stopped_count} MCP servers[/green]"
            )
        if not_running_count > 0:
            console.print(
                f"[yellow]{not_running_count} MCP servers were not running[/yellow]"
            )
        if failed_count > 0:
            console.print(f"[red]Failed to stop {failed_count} MCP servers[/red]")

    # Otherwise stop a specific server
    elif name:
        try:
            with console.status(f"Stopping and removing MCP server '{name}'..."):
                result = mcp_manager.stop_mcp(name)

            if result:
                console.print(f"[green]Stopped and removed MCP server '{name}'[/green]")
            else:
                console.print(
                    f"[yellow]MCP server '{name}' was not running or doesn't exist[/yellow]"
                )

        except Exception as e:
            console.print(f"[red]Error stopping/removing MCP server: {e}[/red]")
    else:
        console.print(
            "[red]Error: Please provide a server name or use --all to stop all servers[/red]"
        )


@mcp_app.command("restart")
def restart_mcp(
    name: Optional[str] = typer.Argument(None, help="MCP server name"),
    all_servers: bool = typer.Option(False, "--all", help="Restart all MCP servers"),
) -> None:
    """Restart an MCP server or all servers"""
    # Check if we need to restart all servers
    if all_servers:
        # Get all configured MCP servers
        mcps = mcp_manager.list_mcps()

        if not mcps:
            console.print("[yellow]No MCP servers configured[/yellow]")
            return

        # Count of successfully restarted servers
        restarted_count = 0
        remote_count = 0
        failed_count = 0

        console.print(f"Restarting {len(mcps)} MCP servers...")

        for mcp in mcps:
            mcp_name = mcp.get("name")
            if not mcp_name:
                continue

            try:
                with console.status(f"Restarting MCP server '{mcp_name}'..."):
                    result = mcp_manager.restart_mcp(mcp_name)

                if result.get("status") == "running":
                    console.print(f"[green]Restarted MCP server '{mcp_name}'[/green]")
                    restarted_count += 1
                elif result.get("status") == "not_applicable":
                    console.print(
                        f"[blue]MCP server '{mcp_name}' is a remote type (no container to restart)[/blue]"
                    )
                    remote_count += 1
                else:
                    console.print(
                        f"MCP server '{mcp_name}' status: {result.get('status')}"
                    )
                    failed_count += 1
            except Exception as e:
                console.print(
                    f"[red]Error restarting MCP server '{mcp_name}': {e}[/red]"
                )
                failed_count += 1

        # Show a summary
        if restarted_count > 0:
            console.print(
                f"[green]Successfully restarted {restarted_count} MCP servers[/green]"
            )
        if remote_count > 0:
            console.print(
                f"[blue]{remote_count} remote MCP servers (no action needed)[/blue]"
            )
        if failed_count > 0:
            console.print(f"[red]Failed to restart {failed_count} MCP servers[/red]")

    # Otherwise restart a specific server
    elif name:
        try:
            with console.status(f"Restarting MCP server '{name}'..."):
                result = mcp_manager.restart_mcp(name)

            if result.get("status") == "running":
                console.print(f"[green]Restarted MCP server '{name}'[/green]")
            elif result.get("status") == "not_applicable":
                console.print(
                    f"[blue]MCP server '{name}' is a remote type (no container to restart)[/blue]"
                )
            else:
                console.print(f"MCP server '{name}' status: {result.get('status')}")

        except Exception as e:
            console.print(f"[red]Error restarting MCP server: {e}[/red]")
    else:
        console.print(
            "[red]Error: Please provide a server name or use --all to restart all servers[/red]"
        )


@mcp_app.command("logs")
def mcp_logs(
    name: str = typer.Argument(..., help="MCP server name"),
    tail: int = typer.Option(100, "--tail", "-n", help="Number of lines to show"),
) -> None:
    """Show logs from an MCP server"""
    try:
        logs = mcp_manager.get_mcp_logs(name, tail=tail)
        console.print(logs)

    except Exception as e:
        console.print(f"[red]Error getting MCP logs: {e}[/red]")


@mcp_app.command("remove")
def remove_mcp(name: str = typer.Argument(..., help="MCP server name")) -> None:
    """Remove an MCP server configuration"""
    try:
        # Check if any active sessions might be using this MCP
        active_sessions = container_manager.list_sessions()
        affected_sessions = []

        for session in active_sessions:
            if session.mcps and name in session.mcps:
                affected_sessions.append(session)

        # Just warn users about affected sessions
        if affected_sessions:
            console.print(
                f"[yellow]Warning: Found {len(affected_sessions)} active sessions using MCP '{name}'[/yellow]"
            )
            console.print(
                "[yellow]You may need to restart these sessions for changes to take effect:[/yellow]"
            )
            for session in affected_sessions:
                console.print(f"  - Session: {session.id} ({session.name})")

        # Remove the MCP from configuration
        with console.status(f"Removing MCP server '{name}'..."):
            result = mcp_manager.remove_mcp(name)

        if result:
            console.print(f"[green]Removed MCP server '{name}'[/green]")
        else:
            console.print(f"[yellow]MCP server '{name}' not found[/yellow]")

    except Exception as e:
        console.print(f"[red]Error removing MCP server: {e}[/red]")


@mcp_app.command("add")
def add_mcp(
    name: str = typer.Argument(..., help="MCP server name"),
    base_image: str = typer.Argument(..., help="Base MCP Docker image"),
    proxy_image: str = typer.Option(
        "ghcr.io/sparfenyuk/mcp-proxy:latest",
        "--proxy-image",
        help="Proxy image for MCP",
    ),
    command: str = typer.Option(
        "", "--command", "-c", help="Command to run in the container"
    ),
    sse_port: int = typer.Option(
        8080, "--sse-port", help="Port for SSE server inside container"
    ),
    sse_host: str = typer.Option("0.0.0.0", "--sse-host", help="Host for SSE server"),
    allow_origin: str = typer.Option(
        "*", "--allow-origin", help="CORS allow-origin header"
    ),
    host_port: Optional[int] = typer.Option(
        None,
        "--host-port",
        "-p",
        help="Host port to bind the MCP server to (auto-assigned if not specified)",
    ),
    env: List[str] = typer.Option(
        [], "--env", "-e", help="Environment variables (format: KEY=VALUE)"
    ),
    no_default: bool = typer.Option(
        False, "--no-default", help="Don't add MCP server to defaults"
    ),
) -> None:
    """Add a proxy-based MCP server (default type)"""
    # Parse environment variables
    environment = {}
    for var in env:
        if "=" in var:
            key, value = var.split("=", 1)
            environment[key] = value
        else:
            console.print(
                f"[yellow]Warning: Ignoring invalid environment variable format: {var}[/yellow]"
            )

    # Prepare proxy options
    proxy_options = {
        "sse_port": sse_port,
        "sse_host": sse_host,
        "allow_origin": allow_origin,
    }

    try:
        with console.status(f"Adding MCP server '{name}'..."):
            result = mcp_manager.add_proxy_mcp(
                name,
                base_image,
                proxy_image,
                command,
                proxy_options,
                environment,
                host_port,
                add_as_default=not no_default,
            )

            # Get the assigned port
            assigned_port = result.get("host_port")

        console.print(f"[green]Added MCP server '{name}'[/green]")
        if assigned_port:
            console.print(
                f"Container port {sse_port} will be bound to host port {assigned_port}"
            )

        if not no_default:
            console.print(f"MCP server '{name}' added to defaults")
        else:
            console.print(f"MCP server '{name}' not added to defaults")

    except Exception as e:
        console.print(f"[red]Error adding MCP server: {e}[/red]")


@mcp_app.command("add-remote")
def add_remote_mcp(
    name: str = typer.Argument(..., help="MCP server name"),
    url: str = typer.Argument(..., help="URL of the remote MCP server"),
    header: List[str] = typer.Option(
        [], "--header", "-H", help="HTTP headers (format: KEY=VALUE)"
    ),
    no_default: bool = typer.Option(
        False, "--no-default", help="Don't add MCP server to defaults"
    ),
) -> None:
    """Add a remote MCP server"""
    # Parse headers
    headers = {}
    for h in header:
        if "=" in h:
            key, value = h.split("=", 1)
            headers[key] = value
        else:
            console.print(
                f"[yellow]Warning: Ignoring invalid header format: {h}[/yellow]"
            )

    try:
        with console.status(f"Adding remote MCP server '{name}'..."):
            mcp_manager.add_remote_mcp(
                name, url, headers, add_as_default=not no_default
            )

        console.print(f"[green]Added remote MCP server '{name}'[/green]")

        if not no_default:
            console.print(f"MCP server '{name}' added to defaults")
        else:
            console.print(f"MCP server '{name}' not added to defaults")

    except Exception as e:
        console.print(f"[red]Error adding remote MCP server: {e}[/red]")


@mcp_app.command("inspector")
def run_mcp_inspector(
    client_port: int = typer.Option(
        5173,
        "--client-port",
        "-c",
        help="Port for the MCP Inspector frontend (default: 5173)",
    ),
    server_port: int = typer.Option(
        3000,
        "--server-port",
        "-s",
        help="Port for the MCP Inspector backend API (default: 3000)",
    ),
    detach: bool = typer.Option(False, "--detach", "-d", help="Run in detached mode"),
    stop: bool = typer.Option(False, "--stop", help="Stop running MCP Inspector(s)"),
) -> None:
    """Run the MCP Inspector to visualize and debug MCP servers"""
    import docker
    import time

    # Get Docker client quietly
    try:
        client = docker.from_env()
    except Exception as e:
        console.print(f"[red]Error connecting to Docker: {e}[/red]")
        return

    # If stop flag is set, stop all running MCP Inspectors
    if stop:
        containers = client.containers.list(
            all=True, filters={"label": "mc.mcp.inspector=true"}
        )
        if not containers:
            console.print("[yellow]No running MCP Inspector instances found[/yellow]")
            return

        with console.status("Stopping MCP Inspector..."):
            for container in containers:
                try:
                    container.stop()
                    container.remove(force=True)
                except Exception:
                    pass

        console.print("[green]MCP Inspector stopped[/green]")
        return

    # Check if inspector is already running
    all_inspectors = client.containers.list(
        all=True, filters={"label": "mc.mcp.inspector=true"}
    )

    # Stop any existing inspectors first
    for inspector in all_inspectors:
        try:
            if inspector.status == "running":
                inspector.stop(timeout=1)
            inspector.remove(force=True)
        except Exception as e:
            console.print(
                f"[yellow]Warning: Could not remove existing inspector: {e}[/yellow]"
            )

    # Check if the specified ports are already in use
    import socket

    # Check client port
    client_socket = socket.socket(socket.AF_INET, socket.SOCK_STREAM)
    try:
        client_socket.bind(("0.0.0.0", client_port))
        client_socket.close()
    except socket.error:
        console.print(
            f"[red]Error: Client port {client_port} is already in use by another process.[/red]"
        )
        console.print("Please stop any web servers or other processes using this port.")
        console.print("You can try a different client port with --client-port option")
        return

    # Check server port
    server_socket = socket.socket(socket.AF_INET, socket.SOCK_STREAM)
    try:
        server_socket.bind(("0.0.0.0", server_port))
        server_socket.close()
    except socket.error:
        console.print(
            f"[red]Error: Server port {server_port} is already in use by another process.[/red]"
        )
        console.print("Please stop any web servers or other processes using this port.")
        console.print("You can try a different server port with --server-port option")
        return

    # Container name with timestamp to avoid conflicts
    container_name = f"mc_mcp_inspector_{int(time.time())}"

    with console.status("Starting MCP Inspector..."):
        # Get MCP servers from configuration
        all_mcps = mcp_manager.list_mcps()

        # Get all MCP server URLs (including remote ones)
        mcp_servers = []

        # Collect networks that need to be connected to the Inspector
        mcp_networks_to_connect = []

        # Add remote MCP servers
        for mcp in all_mcps:
            if mcp.get("type") == "remote":
                url = mcp.get("url", "")
                headers = mcp.get("headers", {})
                if url:
                    mcp_servers.append(
                        {
                            "name": mcp.get("name", "Remote MCP"),
                            "url": url,
                            "headers": headers,
                        }
                    )

        # Process container-based MCP servers from the configuration
        for mcp in all_mcps:
            # We only need to connect to container-based MCPs
            if mcp.get("type") in ["docker", "proxy"]:
                mcp_name = mcp.get("name")
                try:
                    # Get the container name for this MCP
                    container_name = f"mc_mcp_{mcp_name}"
                    container = None

                    # Try to find the container
                    try:
                        container = client.containers.get(container_name)
                    except docker.errors.NotFound:
                        console.print(
                            f"[yellow]Warning: Container for MCP '{mcp_name}' not found[/yellow]"
                        )
                        continue

                    if container and container.status == "running":
                        # Find all networks this MCP container is connected to
                        for network_name, network_info in (
                            container.attrs.get("NetworkSettings", {})
                            .get("Networks", {})
                            .items()
                        ):
                            # Don't add default bridge network - it doesn't support DNS resolution
                            # Also avoid duplicate networks
                            if (
                                network_name != "bridge"
                                and network_name not in mcp_networks_to_connect
                            ):
                                mcp_networks_to_connect.append(network_name)

                        # For proxy type, get the SSE port from the config
                        port = "8080"  # Default MCP proxy SSE port
                        if mcp.get("type") == "proxy" and "proxy_options" in mcp:
                            port = str(
                                mcp.get("proxy_options", {}).get("sse_port", "8080")
                            )

                        # Add container-based MCP server URL using just the MCP name as the hostname
                        # This works because we join all networks and the MCP containers have aliases
                        mcp_servers.append(
                            {
                                "name": mcp_name,
                                "url": f"http://{mcp_name}:{port}",
                                "headers": {},
                            }
                        )
                except Exception as e:
                    console.print(
                        f"[yellow]Warning: Error processing MCP '{mcp_name}': {str(e)}[/yellow]"
                    )

        # Make sure we have at least one network to connect to
        if not mcp_networks_to_connect:
            # Create an MCP-specific network if none exists
            network_name = "mc-mcp-network"
            console.print("No MCP networks found, creating a default one")
            try:
                networks = client.networks.list(names=[network_name])
                if not networks:
                    client.networks.create(network_name, driver="bridge")
                mcp_networks_to_connect.append(network_name)
            except Exception as e:
                console.print(
                    f"[yellow]Warning: Could not create default network: {str(e)}[/yellow]"
                )

        # Pull the image if needed (silently)
        try:
            client.images.get("mcp/inspector")
        except docker.errors.ImageNotFound:
            client.images.pull("mcp/inspector")

        try:
            # Create a custom entrypoint to handle the localhost binding issue and auto-connect to MCP servers
            script_content = """#!/bin/sh
# This script modifies the Express server to bind to all interfaces

# Try to find the CLI script
CLI_FILE=$(find /app -name "cli.js" | grep -v node_modules | head -1)

if [ -z "$CLI_FILE" ]; then
  echo "Could not find CLI file. Trying common locations..."
  for path in "/app/client/bin/cli.js" "/app/bin/cli.js" "./client/bin/cli.js" "./bin/cli.js"; do
    if [ -f "$path" ]; then
      CLI_FILE="$path"
      break
    fi
  done
fi

if [ -z "$CLI_FILE" ]; then
  echo "ERROR: Could not find the MCP Inspector CLI file."
  exit 1
fi

echo "Found CLI file at: $CLI_FILE"

# Make a backup of the original file
cp "$CLI_FILE" "$CLI_FILE.bak"

# Modify the file to use 0.0.0.0 as the host
sed -i 's/app.listen(PORT/app.listen(PORT, "0.0.0.0"/g' "$CLI_FILE"
sed -i 's/server.listen(port/server.listen(port, "0.0.0.0"/g' "$CLI_FILE"
sed -i 's/listen(PORT/listen(PORT, "0.0.0.0"/g' "$CLI_FILE"

echo "Modified server to listen on all interfaces (0.0.0.0)"

# Start the MCP Inspector
echo "Starting MCP Inspector on all interfaces..."
exec npm start
"""

            # Write the script to a temp file
            script_path = os.path.join(
                os.path.dirname(os.path.abspath(__file__)), "mc_inspector_entrypoint.sh"
            )
            with open(script_path, "w") as f:
                f.write(script_content)
            os.chmod(script_path, 0o755)

            # Use the script as the entrypoint
            # The entrypoint is directly specified in the container.run() call below

            # Run the MCP Inspector container - use the first network initially
            initial_network = (
                mcp_networks_to_connect[0] if mcp_networks_to_connect else "bridge"
            )
            console.print(f"Starting Inspector on network: {initial_network}")

            # Check if existing container with the same name exists, and remove it
            try:
                existing = client.containers.get("mc_mcp_inspector")
                if existing.status == "running":
                    existing.stop(timeout=1)
                existing.remove(force=True)
                console.print("Removed existing MCP Inspector container")
            except docker.errors.NotFound:
                pass
            except Exception as e:
                console.print(
                    f"[yellow]Warning: Error removing existing container: {e}[/yellow]"
                )

            # Create network config with just the inspector alias for the initial network
            network_config = {
                initial_network: {
                    "aliases": [
                        "inspector"
                    ]  # Allow container to be reached as just "inspector"
                }
            }

            # Log MCP servers that are in the initial network
            initial_mcp_containers = []
            for mcp in all_mcps:
                if mcp.get("type") in ["docker", "proxy"]:
                    mcp_name = mcp.get("name")
                    container_name = f"mc_mcp_{mcp_name}"

                    try:
                        # Check if this container exists
                        mcp_container = client.containers.get(container_name)
                        # Check if it's in the initial network
                        if initial_network in mcp_container.attrs.get(
                            "NetworkSettings", {}
                        ).get("Networks", {}):
                            initial_mcp_containers.append(mcp_name)
                    except Exception:
                        pass

            if initial_mcp_containers:
                console.print(
                    f"MCP servers in initial network: {', '.join(initial_mcp_containers)}"
                )

            container = client.containers.run(
                image="mcp/inspector",
                name="mc_mcp_inspector",  # Use a fixed name
                detach=True,
                network=initial_network,
                ports={
                    f"{client_port}/tcp": client_port,  # Map container port to host port (frontend)
                    f"{server_port}/tcp": server_port,  # Map container port to host port (backend)
                },
                environment={
                    "CLIENT_PORT": str(
                        client_port
                    ),  # Tell the client to use the client_port
                    "SERVER_PORT": str(
                        server_port
                    ),  # Tell the server to use the server_port
                },
                volumes={
                    script_path: {
                        "bind": "/entrypoint.sh",
                        "mode": "ro",
                    }
                },
                entrypoint="/entrypoint.sh",
                labels={
                    "mc.mcp.inspector": "true",
                    "mc.managed": "true",
                },
                network_mode=None,  # Don't use network_mode as we're using network with aliases
                networking_config=client.api.create_networking_config(network_config),
            )

            # Connect to all additional MCP networks
            if len(mcp_networks_to_connect) > 1:
                # Get the networks the container is already connected to
                container_networks = list(
                    container.attrs["NetworkSettings"]["Networks"].keys()
                )

                for network_name in mcp_networks_to_connect[
                    1:
                ]:  # Skip the first one that we already connected to
                    # Skip if already connected to this network
                    if network_name in container_networks:
                        console.print(
                            f"Inspector already connected to network: {network_name}"
                        )
                        continue

                    try:
                        console.print(
                            f"Connecting Inspector to additional network: {network_name}"
                        )
                        network = client.networks.get(network_name)

                        # Get all MCP containers in this network
                        mcp_containers = []

                        # Find all MCP containers that are in this network
                        for mcp in all_mcps:
                            if mcp.get("type") in ["docker", "proxy"]:
                                mcp_name = mcp.get("name")
                                container_name = f"mc_mcp_{mcp_name}"

                                try:
                                    # Check if this container exists
                                    mcp_container = client.containers.get(
                                        container_name
                                    )
                                    # Check if it's in the current network
                                    if network_name in mcp_container.attrs.get(
                                        "NetworkSettings", {}
                                    ).get("Networks", {}):
                                        mcp_containers.append(mcp_name)
                                except Exception:
                                    pass

                        # Connect the inspector with the inspector alias and the individual MCP server aliases
                        network.connect(container, aliases=["inspector"])
                        console.print(f"  Added inspector to network {network_name}")

                        if mcp_containers:
                            console.print(
                                f"  MCP servers in this network: {', '.join(mcp_containers)}"
                            )
                    except Exception as e:
                        console.print(
                            f"[yellow]Warning: Could not connect Inspector to network {network_name}: {str(e)}[/yellow]"
                        )

            # Wait a moment for the container to start properly
            time.sleep(1)

        except Exception as e:
            console.print(f"[red]Error running MCP Inspector: {e}[/red]")
            # Try to clean up
            try:
                client.containers.get(container_name).remove(force=True)
            except Exception:
                pass
            return

    console.print("[bold]MCP Inspector is available at:[/bold]")
    console.print(f"- Frontend: http://localhost:{client_port}")
    console.print(f"- Backend API: http://localhost:{server_port}")

    if len(mcp_servers) > 0:
        console.print(
            f"[green]Auto-connected to {len(mcp_servers)} MCP servers[/green]"
        )

        # Print MCP server URLs for access within the Inspector
        console.print("[bold]MCP Server URLs (for use within Inspector):[/bold]")
        for mcp in all_mcps:
            mcp_name = mcp.get("name")
            mcp_type = mcp.get("type")

            if mcp_type in ["docker", "proxy"]:
                # For container-based MCPs, use the container name as hostname
                # Default SSE port is 8080 unless specified in proxy_options
                sse_port = "8080"
                if mcp_type == "proxy" and "proxy_options" in mcp:
                    sse_port = str(mcp.get("proxy_options", {}).get("sse_port", "8080"))
                console.print(f"- {mcp_name}: http://{mcp_name}:{sse_port}/sse")
            elif mcp_type == "remote":
                # For remote MCPs, use the configured URL
                mcp_url = mcp.get("url")
                if mcp_url:
                    console.print(f"- {mcp_name}: {mcp_url}")
    else:
        console.print(
            "[yellow]Warning: No MCP servers found or started. The Inspector will run but won't have any servers to connect to.[/yellow]"
        )
        console.print(
            "Start MCP servers using 'mc mcp start --all' and then restart the Inspector."
        )

    if not detach:
        try:
            console.print("[yellow]Press Ctrl+C to stop the MCP Inspector...[/yellow]")
            for line in container.logs(stream=True):
                console.print(line.decode().strip())
        except KeyboardInterrupt:
            with console.status("Stopping MCP Inspector..."):
                container.stop()
                container.remove(force=True)
            console.print("[green]MCP Inspector stopped[/green]")


def session_create_entry_point():
    """Entry point that directly invokes 'mc session create'.

    This provides a convenient shortcut:
    - 'mcx' runs as if you typed 'mc session create'
    - 'mcx .' mounts the current directory
    - 'mcx /path/to/project' mounts the specified directory
    - 'mcx repo-url' clones the repository

    All command-line options are passed through to 'session create'.
    """
    import sys

    # Save the program name (e.g., 'mcx')
    prog_name = sys.argv[0]
    # Insert 'session' and 'create' commands before any other arguments
    sys.argv.insert(1, "session")
    sys.argv.insert(2, "create")
    # Run the app with the modified arguments
    app(prog_name=prog_name)


if __name__ == "__main__":
    app()<|MERGE_RESOLUTION|>--- conflicted
+++ resolved
@@ -163,12 +163,9 @@
     gid: Optional[int] = typer.Option(
         None, "--gid", help="Group ID to run the container as (defaults to host user)"
     ),
-<<<<<<< HEAD
     model: Optional[str] = typer.Option("anthropic/claude-3.5-sonnet", "--model", "-m", help="Model to use"),
     provider: Optional[str] = typer.Option("openrouter", "--provider", "-p", help="Provider to use"),
-=======
     ssh: bool = typer.Option(False, "--ssh", help="Start SSH server in the container"),
->>>>>>> cf31c7c2
 ) -> None:
     """Create a new MC session
 
@@ -273,12 +270,9 @@
             run_command=run_command,
             uid=target_uid,
             gid=target_gid,
-<<<<<<< HEAD
             model=model,
             provider=provider
-=======
             ssh=ssh,
->>>>>>> cf31c7c2
         )
 
     if session:
