--- conflicted
+++ resolved
@@ -152,12 +152,9 @@
         run_command: Optional[str] = None,
         uid: Optional[int] = None,
         gid: Optional[int] = None,
-<<<<<<< HEAD
         model: Optional[str] = None,
         provider: Optional[str] = None,
-=======
         ssh: bool = False,
->>>>>>> cf31c7c2
     ) -> Optional[Session]:
         """Create a new MC session
 
@@ -628,12 +625,9 @@
                 run_command=run_command,  # Store the command
                 uid=uid,
                 gid=gid,
-<<<<<<< HEAD
                 model=model,
                 provider=provider
-=======
                 ssh=ssh,  # Store SSH setting
->>>>>>> cf31c7c2
             )
 
             # Save session to the session manager
