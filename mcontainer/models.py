from enum import Enum
from typing import Dict, List, Optional, Union, Any
from pydantic import BaseModel, Field


class SessionStatus(str, Enum):
    CREATING = "creating"
    RUNNING = "running"
    STOPPED = "stopped"
    FAILED = "failed"


class MCPStatus(str, Enum):
    RUNNING = "running"
    STOPPED = "stopped"
    NOT_FOUND = "not_found"
    FAILED = "failed"


class DriverEnvironmentVariable(BaseModel):
    name: str
    description: str
    required: bool = False
    default: Optional[str] = None
    sensitive: bool = False


class PersistentConfig(BaseModel):
    source: str
    target: str
    type: str  # "directory" or "file"
    description: str = ""


class VolumeMount(BaseModel):
    mountPath: str
    description: str = ""


class DriverInit(BaseModel):
    pre_command: Optional[str] = None
    command: str


class Driver(BaseModel):
    name: str
    description: str
    version: str
    maintainer: str
    image: str
    init: Optional[DriverInit] = None
    environment: List[DriverEnvironmentVariable] = []
    ports: List[int] = []
    volumes: List[VolumeMount] = []
    persistent_configs: List[PersistentConfig] = []


class RemoteMCP(BaseModel):
    name: str
    type: str = "remote"
    url: str
    headers: Dict[str, str] = Field(default_factory=dict)


class DockerMCP(BaseModel):
    name: str
    type: str = "docker"
    image: str
    command: str
    env: Dict[str, str] = Field(default_factory=dict)


class ProxyMCP(BaseModel):
    name: str
    type: str = "proxy"
    base_image: str
    proxy_image: str
    command: str
    proxy_options: Dict[str, Any] = Field(default_factory=dict)
    env: Dict[str, str] = Field(default_factory=dict)
    host_port: Optional[int] = None  # External port to bind the SSE port to on the host


MCP = Union[RemoteMCP, DockerMCP, ProxyMCP]


class MCPContainer(BaseModel):
    name: str
    container_id: str
    status: MCPStatus
    image: str
    ports: Dict[str, Optional[int]] = Field(default_factory=dict)
    created_at: str
    type: str


class Session(BaseModel):
    id: str
    name: str
    driver: str
    status: SessionStatus
    container_id: Optional[str] = None
    environment: Dict[str, str] = Field(default_factory=dict)
    project: Optional[str] = None
    created_at: str
    ports: Dict[int, int] = Field(default_factory=dict)
    mcps: List[str] = Field(default_factory=list)  # List of MCP server names
    run_command: Optional[str] = None  # Command executed on start
    uid: Optional[int] = None  # Store UID used
    gid: Optional[int] = None  # Store GID used
<<<<<<< HEAD
    model: Optional[str] = None # Model used in this session
    provider: Optional[str] = None # Model used in this session
=======
    ssh: bool = False  # Whether SSH server is enabled
>>>>>>> cf31c7c2


class Config(BaseModel):
    docker: Dict[str, str] = Field(default_factory=dict)
    drivers: Dict[str, Driver] = Field(default_factory=dict)
    defaults: Dict[str, object] = Field(
        default_factory=dict
    )  # Can store strings, booleans, or other values
    mcps: List[Dict[str, Any]] = Field(default_factory=list)<|MERGE_RESOLUTION|>--- conflicted
+++ resolved
@@ -108,12 +108,9 @@
     run_command: Optional[str] = None  # Command executed on start
     uid: Optional[int] = None  # Store UID used
     gid: Optional[int] = None  # Store GID used
-<<<<<<< HEAD
     model: Optional[str] = None # Model used in this session
     provider: Optional[str] = None # Model used in this session
-=======
     ssh: bool = False  # Whether SSH server is enabled
->>>>>>> cf31c7c2
 
 
 class Config(BaseModel):
